--- conflicted
+++ resolved
@@ -182,7 +182,6 @@
         )
         new_state = new_state.replace(ema_state=new_ema_state)
 
-<<<<<<< HEAD
         if new_state.ema_batch_stats is not None:
             _, new_ema_batch_stats = new_state.ema_tx.update(
                 new_state.batch_stats, new_state.ema_batch_stats
@@ -190,9 +189,6 @@
             new_state = new_state.replace(ema_batch_stats=new_ema_batch_stats)
 
     return new_state, metrics, new_dropout_rng, new_stochastic_depth_rng
-=======
-    return new_state, metrics, next_rng
->>>>>>> aa86b737
 
 
 def eval_step(
@@ -469,13 +465,10 @@
             epoch = step // steps_per_epoch
             eval_metrics = []
 
-<<<<<<< HEAD
             if with_batchnorm and config.use_sync_batch_norm:
                 # sync batch statistics across replicas
                 state = sync_batch_stats(state)
 
-=======
->>>>>>> aa86b737
             for _ in range(steps_per_eval):
                 eval_batch = next(eval_iter)
                 metrics = p_eval_step(state, eval_batch)
@@ -516,11 +509,8 @@
                 writer.flush()
 
         if (step + 1) % steps_per_checkpoint == 0 or step + 1 == num_steps:
-<<<<<<< HEAD
             if with_batchnorm and config.use_sync_batch_norm:
                 state = sync_batch_stats(state)
-=======
->>>>>>> aa86b737
             save_checkpoint(checkpoint_manager, state)
 
     # Wait until computations are done before exiting
