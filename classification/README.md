# Classification models

It is based on flax's ImageNet classification sample.
- https://github.com/google/flax/tree/main/examples/imagenet

## Requirements
- GPU backend
    - [Dockerfile](../docker/Dockerfile)
- TPU backend
    - [Google Colab notebook](./notebook/train_image_classification_model_tpu.ipynb)
    - Install dependency  
      ```
      pip install jax[tpu] -f https://storage.googleapis.com/jax-releases/libtpu_releases.html
      pip install flax
      pip install ml_collections clu
      pip install tensorflow tensorflow_datasets tensorboard
      pip install tf-models-official
      ```

## Preparation

```
git clone --depth 1 https://github.com/NobuoTsukamoto/jax_examples.git
cd jax_example
export PYTHONPATH=`pwd`/common:$PYTHONPATH
cd classification/
```

## Train

### Running locally
```
python main.py \
    --task train \
    --config configs/_CONFIG_FILE_.py \
    --workdir `full path for workdir`
```

### Models

imagenet2012

| Model | Backend | Config | Top-1 accuracy | Epochs | Total params | Note |
| :--   | :--     | :--  | --: | --: | --: | :-- |
<<<<<<< HEAD
| MobileNet v2 | TPU v2-8 | [config](./configs/imagenet_mobilenet_v2_tpu.py) | 71.84% | 499 | 3,538,984 | https://zenn.dev/nbo/scraps/fccbce1806c1c2 |
| MobileNet v3 Small | TPU v2-8 | [config](./configs/imagenet_mobilenet_v3_small_tpu.py) |  | 1000 |
| MobileNet v3 Large | TPU v2-8 | [config](./configs/imagenet_mobilenet_v3_large_tpu.py) |  | 700 | 
| ResNet50 | TPU v2-8 | [config](./configs/imagenet_resnet50_v1_tpu.py) | 76.3 % | 100 | 25,610,152 | |
| ResNet50 Training techniques<br>(ConvNeXt training techniques) | TPU v2-8 | [config](./configs/imagenet_resnet50_v1_training_techniques_tpu.py) | 77.96 % | 300 | 25,610,152 | override config<br>--config.batch_size=1024 \ <br> --config.gradient_accumulation_steps=4
| EfficientNet B0 | TPU v2-8 | [config](./configs/imagenet_efficientnet_b0_tpu.py) |  | 350 | 5,330,564 |  |
=======
| MobileNet v2 | TPU v2-8 | [config](./configs/imagenet_mobilenet_v2_tpu.py) | 71.84% | 499 | 3,538,984 | [blog post](https://zenn.dev/nbo/scraps/fccbce1806c1c2) |
| MobileNet v3 Small | TPU v2-8 | [config](./configs/imagenet_mobilenet_v3_small_tpu.py) | | 1000 | 2,554,968 | [blog post](https://zenn.dev/nbo/scraps/408a03fccbd5f8) |
| MobileNet v3 Large | TPU v2-8 | [config](./configs/imagenet_mobilenet_v3_large_tpu.py) | 74.09% | 698 | 5,507,432 | [blog post](https://zenn.dev/nbo/scraps/95fba843c67189) |
| ResNet50 | TPU v2-8 | [config](./configs/imagenet_resnet50_v1_tpu.py) | 76.3% | 100 | 25,610,152 | |
| ResNet50 Training techniques<br>(ConvNeXt training techniques) | TPU v2-8 | [config](./configs/imagenet_resnet50_v1_training_techniques_tpu.py) | 77.96% | 300 | 25,610,152 | override config<br>--config.batch_size=1024 \ <br> --config.gradient_accumulation_steps=4
>>>>>>> a6f04bca



## Model summary
```
python main.py --task summarize --config configs/`_MODEL_`.py
```<|MERGE_RESOLUTION|>--- conflicted
+++ resolved
@@ -42,20 +42,12 @@
 
 | Model | Backend | Config | Top-1 accuracy | Epochs | Total params | Note |
 | :--   | :--     | :--  | --: | --: | --: | :-- |
-<<<<<<< HEAD
-| MobileNet v2 | TPU v2-8 | [config](./configs/imagenet_mobilenet_v2_tpu.py) | 71.84% | 499 | 3,538,984 | https://zenn.dev/nbo/scraps/fccbce1806c1c2 |
-| MobileNet v3 Small | TPU v2-8 | [config](./configs/imagenet_mobilenet_v3_small_tpu.py) |  | 1000 |
-| MobileNet v3 Large | TPU v2-8 | [config](./configs/imagenet_mobilenet_v3_large_tpu.py) |  | 700 | 
-| ResNet50 | TPU v2-8 | [config](./configs/imagenet_resnet50_v1_tpu.py) | 76.3 % | 100 | 25,610,152 | |
-| ResNet50 Training techniques<br>(ConvNeXt training techniques) | TPU v2-8 | [config](./configs/imagenet_resnet50_v1_training_techniques_tpu.py) | 77.96 % | 300 | 25,610,152 | override config<br>--config.batch_size=1024 \ <br> --config.gradient_accumulation_steps=4
-| EfficientNet B0 | TPU v2-8 | [config](./configs/imagenet_efficientnet_b0_tpu.py) |  | 350 | 5,330,564 |  |
-=======
 | MobileNet v2 | TPU v2-8 | [config](./configs/imagenet_mobilenet_v2_tpu.py) | 71.84% | 499 | 3,538,984 | [blog post](https://zenn.dev/nbo/scraps/fccbce1806c1c2) |
 | MobileNet v3 Small | TPU v2-8 | [config](./configs/imagenet_mobilenet_v3_small_tpu.py) | | 1000 | 2,554,968 | [blog post](https://zenn.dev/nbo/scraps/408a03fccbd5f8) |
 | MobileNet v3 Large | TPU v2-8 | [config](./configs/imagenet_mobilenet_v3_large_tpu.py) | 74.09% | 698 | 5,507,432 | [blog post](https://zenn.dev/nbo/scraps/95fba843c67189) |
 | ResNet50 | TPU v2-8 | [config](./configs/imagenet_resnet50_v1_tpu.py) | 76.3% | 100 | 25,610,152 | |
-| ResNet50 Training techniques<br>(ConvNeXt training techniques) | TPU v2-8 | [config](./configs/imagenet_resnet50_v1_training_techniques_tpu.py) | 77.96% | 300 | 25,610,152 | override config<br>--config.batch_size=1024 \ <br> --config.gradient_accumulation_steps=4
->>>>>>> a6f04bca
+| ResNet50 Training techniques<br>(ConvNeXt training techniques) | TPU v2-8 | [config](./configs/imagenet_resnet50_v1_training_techniques_tpu.py) | 77.96% | 300 | 25,610,152 | override config<br>--config.batch_size=1024 \ <br> --config.gradient_accumulation_steps=4 |
+| EfficientNet B0 | TPU v2-8 | [config](./configs/imagenet_efficientnet_b0_tpu.py) |  | 350 | 5,330,564 |  |
 
 
 
